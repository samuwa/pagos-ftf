--- conflicted
+++ resolved
@@ -255,66 +255,18 @@
                 )
         else:
             payment_date = None
-
-<<<<<<< HEAD
         pay_file = st.file_uploader(
             "Comprobante de pago (opcional)",
             type=["pdf", "png", "jpg", "jpeg", "webp"],
         )
-=======
-        has_payment_doc = bool(pay_key)
-        update_payment_doc = False
-        pay_file = None
-        if has_payment_doc:
-            update_payment_doc = st.checkbox("Actualizar comprobante de pago")
-            if update_payment_doc:
-                pay_file = st.file_uploader(
-                    "Nuevo comprobante de pago",
-                    type=["pdf", "png", "jpg", "jpeg", "webp"],
-                    key="pagador_payment_doc",
-                )
-        else:
-            pay_file = st.file_uploader(
-                "Comprobante de pago (obligatorio si marcas 'Pagado')",
-                type=["pdf", "png", "jpg", "jpeg", "webp"],
-                key="pagador_payment_doc",
-            )
->>>>>>> 98c3fc62
         comment = st.text_area("Comentario (opcional)", key="pagador_comment")
 
         if st.button("Guardar cambios", type="primary", use_container_width=True):
             try:
-<<<<<<< HEAD
                 comment_clean = (comment or "").strip()
                 if new_status == "pagado":
                     payment_doc_key = None
                     if pay_file:
-=======
-                trimmed_comment = (comment or "").strip()
-                requires_new_file = new_status == "pagado" and (not has_payment_doc or update_payment_doc)
-
-                if requires_new_file and not pay_file:
-                    st.error("Debes adjuntar un comprobante para marcar como pagado.")
-                    st.stop()
-
-                # Solo comentario
-                if (
-                    new_status == exp["status"]
-                    and trimmed_comment
-                    and not requires_new_file
-                ):
-                    add_expense_comment(expense_id, user_id, trimmed_comment)
-                    st.success("Comentario agregado.")
-                    st.session_state.pagador_reset = True
-                    st.rerun()
-
-                # Marcar como pagado → requiere archivo
-                elif new_status == "pagado":
-                    payment_doc_key = pay_key
-
-                    if requires_new_file and pay_file:
-                        # Subir archivo al bucket 'payments' con un identificador único
->>>>>>> 98c3fc62
                         sb = get_client()
                         bucket = "payments"
                         file_id = uuid.uuid4().hex + Path(pay_file.name).suffix
@@ -323,7 +275,6 @@
                             pay_file.getvalue(),
                             {"content-type": pay_file.type},
                         )
-<<<<<<< HEAD
                         payment_doc_key = file_id
 
                     payment_date_dt = payment_date or date.today()
@@ -361,29 +312,6 @@
                         st.warning("El comprobante de pago solo se adjunta al marcar como pagado.")
                     if comment_clean:
                         add_expense_comment(expense_id, user_id, comment_clean)
-=======
-
-                        payment_doc_key = file_id
-
-                    # Actualizar estado + payment_doc_key y log
-                    mark_expense_as_paid(
-                        expense_id=expense_id,
-                        actor_id=user_id,
-                        payment_doc_key=payment_doc_key,
-                        payment_date=payment_date.strftime("%Y-%m-%d"),
-                        comment=trimmed_comment or None,
-                    )
-                    st.success("Solicitud marcada como pagada.")
-                    st.session_state.pagador_reset = True
-                    st.rerun()
-
-                # Actualizar a aprobado/rechazado
-                else:
-                    # Si baja a 'aprobado' no hay comprobante; si sube a 'pagado' ya lo tratamos arriba
-                    # En este caso (aprobado) permitimos solo comentario adicional
-                    if trimmed_comment:
-                        add_expense_comment(expense_id, user_id, trimmed_comment)
->>>>>>> 98c3fc62
                         st.success("Comentario agregado.")
                         st.session_state.pagador_reset = True
                         st.rerun()
