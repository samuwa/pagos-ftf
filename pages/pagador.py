--- conflicted
+++ resolved
@@ -238,7 +238,6 @@
             if not hoy:
                 payment_date = st.date_input("Fecha de pago", value=date.today())
 
-<<<<<<< HEAD
         has_payment_doc = bool(pay_key)
         update_payment_doc = False
         pay_file = None
@@ -255,103 +254,45 @@
                 "Comprobante de pago (obligatorio si marcas 'Pagado')",
                 type=["pdf", "png", "jpg", "jpeg", "webp"],
                 key="pagador_payment_doc",
-=======
-        pay_file = st.file_uploader(
-            "Comprobante de pago (obligatorio si marcas 'Pagado')",
-            type=["pdf", "png", "jpg", "jpeg", "webp"],
-        )
-        use_receipt_as_payment = False
-        if rec_key:
-            use_receipt_as_payment = st.checkbox(
-                "Usar el documento de respaldo como comprobante de pago",
-                key="pagador_use_receipt",
->>>>>>> 82d7e2f2
             )
         comment = st.text_area("Comentario (opcional)", key="pagador_comment")
 
         if st.button("Guardar cambios", type="primary", use_container_width=True):
             try:
-<<<<<<< HEAD
                 trimmed_comment = (comment or "").strip()
                 requires_new_file = new_status == "pagado" and (not has_payment_doc or update_payment_doc)
 
                 if requires_new_file and not pay_file:
                     st.error("Debes adjuntar un comprobante para marcar como pagado.")
                     st.stop()
-=======
-                comment_clean = (comment or "").strip()
->>>>>>> 82d7e2f2
 
                 # Solo comentario
                 if (
                     new_status == exp["status"]
-<<<<<<< HEAD
                     and trimmed_comment
                     and not requires_new_file
                 ):
                     add_expense_comment(expense_id, user_id, trimmed_comment)
-=======
-                    and (comment or "").strip()
-                    and not pay_file
-                    and not use_receipt_as_payment
-                ):
-                    add_expense_comment(expense_id, user_id, comment.strip())
->>>>>>> 82d7e2f2
                     st.success("Comentario agregado.")
                     st.session_state.pagador_reset = True
                     st.rerun()
 
                 # Marcar como pagado → requiere archivo
                 elif new_status == "pagado":
-<<<<<<< HEAD
                     payment_doc_key = pay_key
 
                     if requires_new_file and pay_file:
                         # Subir archivo al bucket 'payments' con un identificador único
                         sb = get_client()
                         bucket = "payments"
-=======
-                    sb = get_client()
-                    bucket = "payments"
-                    file_id = None
-
-                    if pay_file:
->>>>>>> 82d7e2f2
                         file_id = uuid.uuid4().hex + Path(pay_file.name).suffix
                         sb.storage.from_(bucket).upload(
                             file_id,
                             pay_file.getvalue(),
                             {"content-type": pay_file.type},
                         )
-<<<<<<< HEAD
 
                         payment_doc_key = file_id
-=======
-                    elif use_receipt_as_payment and rec_key:
-                        try:
-                            receipt_bytes = sb.storage.from_("quotes").download(rec_key)
-                        except Exception:
-                            st.error(
-                                "No se pudo reutilizar el documento de respaldo como comprobante de pago."
-                            )
-                            st.stop()
-
-                        suffix = Path(rec_key).suffix
-                        file_id = uuid.uuid4().hex + suffix
-                        content_type = (
-                            mimetypes.guess_type(rec_key)[0] or "application/octet-stream"
-                        )
-                        sb.storage.from_(bucket).upload(
-                            file_id,
-                            receipt_bytes,
-                            {"content-type": content_type},
-                        )
-                    else:
-                        st.error(
-                            "Debes adjuntar un comprobante o seleccionar usar el documento de respaldo para marcar como pagado."
-                        )
-                        st.stop()
->>>>>>> 82d7e2f2
 
                     # Actualizar estado + payment_doc_key y log
                     mark_expense_as_paid(
@@ -367,26 +308,10 @@
 
                 # Actualizar a aprobado/rechazado
                 else:
-<<<<<<< HEAD
                     # Si baja a 'aprobado' no hay comprobante; si sube a 'pagado' ya lo tratamos arriba
                     # En este caso (aprobado) permitimos solo comentario adicional
                     if trimmed_comment:
                         add_expense_comment(expense_id, user_id, trimmed_comment)
-=======
-                    status_changed = new_status != exp["status"]
-                    if status_changed:
-                        update_expense_status(
-                            expense_id=expense_id,
-                            actor_id=user_id,
-                            new_status=new_status,
-                            comment=comment_clean or None,
-                        )
-                        st.success("Estado actualizado.")
-                        st.session_state.pagador_reset = True
-                        st.rerun()
-                    elif comment_clean:
-                        add_expense_comment(expense_id, user_id, comment_clean)
->>>>>>> 82d7e2f2
                         st.success("Comentario agregado.")
                         st.session_state.pagador_reset = True
                         st.rerun()
