--- conflicted
+++ resolved
@@ -255,7 +255,6 @@
                 comment_clean = (comment or "").strip()
 
                 # Solo comentario
-<<<<<<< HEAD
                 if (
                     new_status == exp["status"]
                     and (comment or "").strip()
@@ -263,10 +262,6 @@
                     and not use_receipt_as_payment
                 ):
                     add_expense_comment(expense_id, user_id, comment.strip())
-=======
-                if new_status == exp["status"] and comment_clean and not pay_file:
-                    add_expense_comment(expense_id, user_id, comment_clean)
->>>>>>> 26fc1f90
                     st.success("Comentario agregado.")
                     st.session_state.pagador_reset = True
                     st.rerun()
