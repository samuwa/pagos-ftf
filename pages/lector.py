--- conflicted
+++ resolved
@@ -239,17 +239,11 @@
     st.caption("Documento de respaldo")
     rec_key = row.get("supporting_doc_key") or ""
     rec_url = signed_url_for_receipt(rec_key, 600)
-<<<<<<< HEAD
+
     _render_download(rec_url, rec_key or "", "documento de respaldo")
-=======
-    _render_preview_if_pdf(rec_url, rec_key or "", "documento de respaldo")
->>>>>>> ab4a1f63
+
 
     st.caption("Comprobante de pago")
     pay_key = row.get("payment_doc_key") or ""
     pay_url = signed_url_for_payment(pay_key, 600)
-<<<<<<< HEAD
-    _render_download(pay_url, pay_key or "", "comprobante de pago")
-=======
-    _render_preview_if_pdf(pay_url, pay_key or "", "comprobante de pago")
->>>>>>> ab4a1f63
+    _render_download(pay_url, pay_key or "", "comprobante de pago")