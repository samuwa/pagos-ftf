--- conflicted
+++ resolved
@@ -285,16 +285,12 @@
     sb = get_client()
     q = (
         sb.schema("public")
-<<<<<<< HEAD
+
         .table("expenses")
         .select(
             "id,supplier_id,amount,category,description,status,created_at,"
             "supporting_doc_key,payment_doc_key,requested_by,suppliers(name)"
         )
-=======
-        .table("v_expenses_basic")
-        .select("id,supplier_id,supplier_name,amount,category,description,status,created_at,supporting_doc_key,payment_doc_key,requested_by")
->>>>>>> 322a4dee
         .order("created_at", desc=True)
     )
     if status:
@@ -313,16 +309,13 @@
     sb = get_client()
     res = (
         sb.schema("public")
-<<<<<<< HEAD
+
         .table("expenses")
         .select(
             "id,supplier_id,amount,category,description,status,created_at,"
             "supporting_doc_key,payment_doc_key,requested_by,suppliers(name)"
         )
-=======
-        .table("v_expenses_basic")
-        .select("id,supplier_id,supplier_name,amount,category,description,status,created_at,supporting_doc_key,payment_doc_key,requested_by")
->>>>>>> 322a4dee
+
         .eq("id", expense_id)
         .single()
         .execute()
