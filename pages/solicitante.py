# pages/solicitante.py
# Solicitudes: crear gasto, ver "Mis solicitudes", y "Detalles y actualizar"

import uuid
from pathlib import Path
from decimal import Decimal
import streamlit as st
import pandas as pd

from f_auth import require_solicitante, current_user, get_client
from f_read import (
    list_suppliers,
    list_my_expenses,
    recent_similar_expenses,
    signed_url_for_receipt,
    signed_url_for_payment,
    get_my_expense,
    list_expense_comments,
    list_expense_logs,
)
from f_cud import create_expense, add_expense_comment

# ===== Config =====
st.set_page_config(page_title="Solicitudes", page_icon="🧾", layout="wide")
require_solicitante()

# Categorías en código
CATEGORIAS = ["Viajes", "Comidas", "Software/SaaS", "Oficina", "Servicios", "Otros"]

st.write("**Solicitudes**")

me = current_user()
if not me:
    st.stop()
user_id = me["id"]

tab_nueva, tab_mias, tab_detalle = st.tabs(["Nueva solicitud", "Mis solicitudes", "Detalles y actualizar"])

# ==========================
# Tab 1: Nueva solicitud
# ==========================
with tab_nueva:
    st.write("**Crear nueva solicitud**")

    suppliers = list_suppliers()
    if not suppliers:
        st.info("Aún no hay proveedores. Pide a un administrador que cree al menos uno.")
    sup_opts = {s["name"]: s["id"] for s in suppliers}
    sup_name = st.selectbox("Proveedor *", options=list(sup_opts.keys()) if suppliers else [])
    supplier_id = sup_opts.get(sup_name) if sup_name else None

    col_a, col_b = st.columns([1, 1])
    with col_a:
        amount = st.number_input("Monto *", min_value=0.00, step=0.01, format="%.2f")
    with col_b:
        categoria = st.selectbox("Categoría *", options=CATEGORIAS)

    descripcion = st.text_input("Descripción breve *", placeholder="Ej. Suscripción anual de software...")

    file = st.file_uploader("Documento de respaldo (recibo/factura) *", type=["pdf", "png", "jpg", "jpeg", "webp"])
    comentario_inicial = st.text_area("Comentario (opcional)", placeholder="Ej. Detalles útiles para aprobación…")

    # Duplicados simples: mismo proveedor y mismo monto en los últimos 30 días
    if supplier_id and amount and amount > 0:
        dupes = recent_similar_expenses(supplier_id, float(amount), days=30)
        if dupes:
            with st.expander("⚠️ Posibles duplicados (últimos 30 días)", expanded=True):
                for d in dupes:
                    url = signed_url_for_receipt(d.get("supporting_doc_key") or "", expires=300)
                    st.markdown(
                        f"- **{d['created_at']}** — {sup_name} — Monto: **{d['amount']:.2f}** — Estado: **{d['status']}**  "
                        + (f"[Ver documento]({url})" if url else "")
                    )
        else:
            st.caption("No se encontraron solicitudes similares recientes.")

    # Enviar
    if st.button("Enviar solicitud", type="primary", use_container_width=False):
        if not supplier_id:
            st.error("Selecciona un proveedor.")
        elif not amount or amount <= 0:
            st.error("Ingresa un monto válido mayor a cero.")
        elif not categoria or categoria not in CATEGORIAS:
            st.error("Selecciona una categoría.")
        elif not file:
            st.error("Adjunta el documento de respaldo.")
        else:
            try:
                # Subir archivo a Storage (bucket 'quotes')
                sb = get_client()
                bucket = "quotes"  # tu bucket
                file_id = uuid.uuid4().hex + Path(file.name).suffix

                sb.storage.from_(bucket).upload(
                    file_id,
                    file.getvalue(),
                    {"content-type": file.type},
                )

                expense_id = create_expense(
                    requested_by=user_id,
                    supplier_id=supplier_id,
                    amount=float(Decimal(str(amount))),
                    category=categoria,
                    supporting_doc_key=file_id,
                    description=descripcion.strip() if descripcion else None,
                )

                # Comentario inicial (si hay)
                if expense_id and (comentario_inicial or "").strip():
                    add_expense_comment(expense_id, user_id, comentario_inicial.strip())

                st.success("Solicitud creada correctamente.")
                st.balloons()
                st.rerun()
            except Exception as e:
                st.error(f"No se pudo crear la solicitud: {e}")

# ==========================
# Tab 2: Mis solicitudes
# ==========================
with tab_mias:
    st.write("**Mis solicitudes**")

    # Trae todo para métricas
    rows_all = list_my_expenses(user_id, status=None)

    # Métricas por estado
    estados = ["solicitado", "aprobado", "rechazado", "pagado"]
    counts = {e: 0 for e in estados}
    for r in rows_all:
        if r["status"] in counts:
            counts[r["status"]] += 1
    ccols = st.columns(len(estados))
    for i, e in enumerate(estados):
        ccols[i].metric(e.capitalize(), counts[e])

    st.divider()

    estado_filtro = st.selectbox(
        "Filtrar por estado",
        options=estados,
        index=0,
    )

    rows = [r for r in rows_all if r["status"] == estado_filtro]
    if not rows:
        st.caption("No tienes solicitudes en este filtro.")
    else:

        def _fmt_fecha(s: str) -> str:
            try:
                return pd.to_datetime(s).strftime("%Y-%m-%d")
            except Exception:
                return s
<<<<<<< HEAD
=======

        def _fmt_fecha(s: str) -> str:
            try:
                return pd.to_datetime(s).strftime("%Y-%m-%d")
            except Exception:
                return s
>>>>>>> d59f6d78

        df = pd.DataFrame(
            [
                {
                    "Fecha Creado": _fmt_fecha(r["created_at"]),
                    "Proveedor": r["supplier_name"],
                    "Monto": f"{r['amount']:.2f}",
                    "Categoría": r["category"],
                    "Descripción": r.get("description") or "",
                    "Estado": r["status"],
<<<<<<< HEAD
=======

>>>>>>> d59f6d78
                }
                for r in rows
            ]
        )
        st.dataframe(df, use_container_width=True, hide_index=True)

# ==========================
# Tab 3: Detalles y actualizar
# ==========================
with tab_detalle:
    st.write("**Detalles y actualización de una solicitud**")

    mis = list_my_expenses(user_id, status=None)
    if not mis:
        st.caption("Aún no tienes solicitudes.")
        st.stop()

    # Selector de una solicitud
    opts = {
        f"{m['created_at']} — {m['supplier_name']} — {m['amount']:.2f} — {m['status']}": m["id"]
        for m in mis
    }
    sel_label = st.selectbox("Selecciona una solicitud", list(opts.keys()))
    sel_id = opts[sel_label]

    exp = get_my_expense(user_id, sel_id)
    if not exp:
        st.error("No se encontró la solicitud seleccionada.")
        st.stop()

    # Encabezado de detalles
    st.markdown(
        f"**Proveedor:** {exp['supplier_name']}  \n"
        f"**Monto:** {exp['amount']:.2f}  \n"
        f"**Categoría:** {exp['category']}  \n"
        f"**Descripción:** {exp.get('description','')}  \n"
        f"**Estado:** {exp['status']}  \n"
        f"**Fecha Creado:** {pd.to_datetime(exp['created_at']).strftime('%Y-%m-%d')}"
)

    # Enlaces rápidos a archivos
    rec_key = exp.get("supporting_doc_key")
    pay_key = exp.get("payment_doc_key")
    rec_url = signed_url_for_receipt(rec_key, 600)
    pay_url = signed_url_for_payment(pay_key, 600)
    colf1, colf2 = st.columns(2)
    with colf1:
        st.link_button(
            "Ver recibo",
            rec_url or "#",
            use_container_width=True,
            disabled=not bool(rec_url),
        )
    with colf2:
        st.link_button(
            "Ver comprobante de pago",
            pay_url or "#",
            use_container_width=True,
            disabled=not bool(pay_url),
        )

    st.divider()

    # Agregar comentario
    st.write("**Agregar comentario**")
    with st.form("form_comentario", clear_on_submit=True):
        txt = st.text_area("Comentario", placeholder="Escribe tu comentario…")
        if st.form_submit_button("Guardar comentario"):
            if not txt or not txt.strip():
                st.error("Escribe un comentario.")
            else:
                try:
                    add_expense_comment(sel_id, user_id, txt.strip())
                    st.success("Comentario agregado.")
                    st.rerun()
                except Exception as e:
                    st.error(f"No se pudo guardar el comentario: {e}")

    def _fmt_dt(s: str) -> str:
        try:
            return pd.to_datetime(s).strftime("%Y-%m-%d %H:%M")
        except Exception:
            return s

    # Comentarios (solo los de tipo 'comment')
    st.write("**Comentarios**")
    comentarios = list_expense_comments(sel_id)
    if not comentarios:
        st.caption("No hay comentarios.")
    else:
        com_df = pd.DataFrame(
            [
                {
                    "Fecha": _fmt_dt(c["created_at"]),
                    "Autor": c.get("actor_email", ""),
                    "Comentario": c["message"],
                }
                for c in comentarios
            ]
        )
        st.dataframe(com_df, use_container_width=True, hide_index=True)

    st.divider()

    # Historial completo (logs)
    st.write("**Historial de cambios**")
    logs = list_expense_logs(sel_id)
    if not logs:
        st.caption("No hay historial.")
    else:
        log_df = pd.DataFrame(
            [
                {
                    "Fecha": _fmt_dt(lg["created_at"]),
                    "Actor": lg.get("actor_email", ""),
                    "Mensaje": lg.get("message", ""),
                }
                for lg in logs
            ]
        )
        st.dataframe(log_df, use_container_width=True, hide_index=True)<|MERGE_RESOLUTION|>--- conflicted
+++ resolved
@@ -153,15 +153,7 @@
                 return pd.to_datetime(s).strftime("%Y-%m-%d")
             except Exception:
                 return s
-<<<<<<< HEAD
-=======
-
-        def _fmt_fecha(s: str) -> str:
-            try:
-                return pd.to_datetime(s).strftime("%Y-%m-%d")
-            except Exception:
-                return s
->>>>>>> d59f6d78
+
 
         df = pd.DataFrame(
             [
@@ -172,10 +164,7 @@
                     "Categoría": r["category"],
                     "Descripción": r.get("description") or "",
                     "Estado": r["status"],
-<<<<<<< HEAD
-=======
-
->>>>>>> d59f6d78
+
                 }
                 for r in rows
             ]
