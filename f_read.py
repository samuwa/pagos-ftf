import streamlit as st
from typing import List, Dict, Any, Optional, Tuple, Set, Iterable, Callable
from f_auth import get_client
from collections import defaultdict
import datetime as dt
import pandas as pd
from postgrest.exceptions import APIError

# --------------------------
# Utilidades de UI
# --------------------------
def _render_download(
    key: str, label: str, url_fn: Callable[[str, int], Optional[str]]
) -> None:
    """Renderiza un botón que abre el archivo en una nueva pestaña.

    ``url_fn`` debe ser una función que retorne una URL firmada para ``key``.
    El botón permanecerá deshabilitado si la URL firmada está vacía.
    """
    url = url_fn(key, 600) if key else None
    st.link_button(
        label,
        url or "#",
        use_container_width=True,
        disabled=not bool(url),
    )

# ==========================
# ==== AUTH AND ADMIN ======
# ==========================

def is_registered_email(email: str) -> bool:
    sb = get_client(use_session=False)
    q = (
        sb.table("app_users")
        .select("email")
        .eq("email", (email or "").strip().lower())
        .execute()
    )
    if q.data:
        return True
    # fallback: also allow if the email already has at least one role
    # (useful if admin assigned roles after first login)
    r = (
        sb.table("users")
        .select("id")
        .ilike("email", (email or "").strip())
        .limit(1)
        .execute()
    )
    if r.data:
        uid = r.data[0]["id"]
        roles = (
            sb.table("user_roles").select("role").eq("user_id", uid).limit(1).execute()
        )
        return bool(roles.data)
    return False

@st.cache_data(ttl=30, show_spinner=False)
def list_registered_users() -> List[Tuple[str, str]]:
    """
    Returns list of (user_id, email) for users who have logged in (public.users).
    """
    sb = get_client()
    res = sb.schema("public").table("users").select("id,email").order("email").execute()
    rows = res.data or []
    return [(r["id"], r.get("email") or "") for r in rows]

@st.cache_data(ttl=30, show_spinner=False)
def fetch_user_roles_map() -> Dict[str, Set[str]]:
    """
    Returns a mapping user_id -> set(roles) from public.user_roles.
    """
    sb = get_client()
    res = sb.schema("public").table("user_roles").select("user_id,role").execute()
    out: Dict[str, Set[str]] = {}
    for r in (res.data or []):
        out.setdefault(r["user_id"], set()).add(r["role"])
    return out

@st.cache_data(ttl=30, show_spinner=False)
def list_app_users() -> List[str]:
    """Emails allowed to request OTP (from public.app_users)."""
    sb = get_client()
    res = sb.schema("public").table("app_users").select("email").order("email").execute()
    return [row["email"] for row in (res.data or [])]

@st.cache_data(ttl=30, show_spinner=False)
def list_suppliers() -> List[Dict[str, Any]]:
    """Return suppliers as [{'id','name','category'}, ...]."""
    sb = get_client()
    res = (
        sb.schema("public")
        .table("suppliers")
        .select("id,name,category")
        .order("name")
        .execute()
    )
    return res.data or []


@st.cache_data(ttl=60, show_spinner=False)
def list_categories() -> List[str]:
    sb = get_client()
    res = sb.schema("public").table("categories").select("name").order("name").execute()
    return [r["name"] for r in (res.data or [])]


@st.cache_data(ttl=60, show_spinner=False)
def list_people() -> List[str]:
    sb = get_client()
    res = sb.schema("public").table("people").select("name").order("name").execute()
    return [r["name"] for r in (res.data or [])]

def get_user_id_by_email(email: str) -> Optional[str]:
    """Get public.users.id by email (case-insensitive)."""
    sb = get_client()
    q = (
        sb.schema("public")
        .table("users")
        .select("id")
        .ilike("email", (email or "").strip())
        .limit(1)
        .execute()
    )
    if q.data:
        return q.data[0]["id"]
    return None

@st.cache_data(ttl=30, show_spinner=False)
def get_all_users() -> List[Dict[str, Any]]:
    """
    Return users with their roles for the Admin UI.
    Structure per user:
      {
        "id": str,
        "email": str,
        "display_name": str | None,   # reserved; we keep None unless you sync metadata
        "roles": [str, ...],          # e.g., ["administrador","aprobador"]
        "created_at": str | None
      }
    """
    sb = get_client()

    users_res = (
        sb.schema("public")
        .table("users")
        .select("id,email,created_at")
        .order("email")
        .execute()
    )
    users = users_res.data or []

    roles_res = (
        sb.schema("public")
        .table("user_roles")
        .select("user_id,role")
        .execute()
    )
    roles_map = defaultdict(list)
    for r in (roles_res.data or []):
        roles_map[r["user_id"]].append(r["role"])

    out: List[Dict[str, Any]] = []
    for u in users:
        out.append(
            {
                "id": u["id"],
                "email": u.get("email") or "",
                "display_name": None,  # placeholder; can later read from auth.users metadata
                "roles": sorted(roles_map.get(u["id"], [])),
                "created_at": u.get("created_at"),
            }
        )
    return out


# ==========================
# ==== Solicitador ======
# ==========================

@st.cache_data(ttl=30, show_spinner=False)
def list_my_expenses(user_id: str, status: Optional[str] = None) -> List[Dict[str, Any]]:
    sb = get_client()
    q = (
        sb.schema("public")
<<<<<<< HEAD
        .table("expenses")
        .select(
            "id,amount,category,status,supporting_doc_key,created_at,"
            "requested_by,description,reimbursement,reimbursement_person,suppliers(name)"
=======
        .table("v_expenses_basic")
        .select(
            "id,supplier_name,amount,category,status,supporting_doc_key,created_at,"
            "requested_by,description,reimbursement,reimbursement_person"
>>>>>>> 03699a7f
        )
        .eq("requested_by", user_id)
        .order("created_at", desc=True)
    )
    if status:
        q = q.eq("status", status)
    res = q.execute()
    rows = res.data or []
    for r in rows:
        sup = r.pop("suppliers", None) or {}
        r["supplier_name"] = sup.get("name", "")
    return rows

@st.cache_data(ttl=20, show_spinner=False)
def recent_similar_expenses(supplier_id: str, amount: float, days: int = 30) -> List[Dict[str, Any]]:
    """
    Very simple duplicate hint: same supplier AND same amount within N days.
    Returns minimal fields for display.
    """
    sb = get_client()
    since = (dt.datetime.utcnow() - dt.timedelta(days=days)).isoformat() + "Z"
    res = (
        sb.schema("public")
        .table("expenses")
        .select("id,amount,category,status,supporting_doc_key,created_at")
        .eq("supplier_id", supplier_id)
        .eq("amount", round(float(amount), 2))
        .gte("created_at", since)
        .order("created_at", desc=True)
        .limit(20)
        .execute()
    )
    return res.data or []

def _emails_by_ids(ids: Iterable[str]) -> dict:
    ids = [i for i in ids if i]
    if not ids:
        return {}
    sb = get_client()
    res = sb.schema("public").table("users").select("id,email").in_("id", ids).execute()
    return {r["id"]: r.get("email") for r in (res.data or [])}

def get_my_expense(user_id: str, expense_id: str) -> Optional[Dict[str, Any]]:
    sb = get_client()
    res = (
        sb.schema("public")
<<<<<<< HEAD
        .table("expenses")
        .select(
            "id,amount,category,status,supporting_doc_key,payment_doc_key,created_at,"
            "requested_by,description,reimbursement,reimbursement_person,suppliers(name)"
=======
        .table("v_expenses_basic")
        .select(
            "id,supplier_name,amount,category,status,supporting_doc_key,payment_doc_key,created_at,"
            "requested_by,description,reimbursement,reimbursement_person"
>>>>>>> 03699a7f
        )
        .eq("id", expense_id)
        .eq("requested_by", user_id)
        .single()
        .execute()
    )
    row = res.data
    if not row:
        return None
    sup = row.pop("suppliers", None) or {}
    row["supplier_name"] = sup.get("name", "")
    return row

def list_expense_logs(expense_id: str) -> List[Dict[str, Any]]:
    """Lista los logs de una solicitud y agrega ``actor_email``."""
    sb = get_client()
    res = (
        sb.schema("public")
        .table("expense_logs")
        .select("actor_id,message,created_at")
        .eq("expense_id", expense_id)
        .order("created_at", desc=True)
        .execute()
    )
    rows = res.data or []
    emails = _emails_by_ids({r["actor_id"] for r in rows})
    for r in rows:
        r["actor_email"] = emails.get(r["actor_id"])
    return rows

def list_expense_comments(expense_id: str) -> List[Dict[str, Any]]:
    """Devuelve comentarios [{created_at, message, actor_email}, ...]"""
    sb = get_client()
    res = (
        sb.schema("public")
        .table("expense_comments")
        .select("created_by,message,created_at")
        .eq("expense_id", expense_id)
        .order("created_at", desc=True)
        .execute()
    )
    rows = res.data or []
    emails = _emails_by_ids({r["created_by"] for r in rows})
    out = []
    for r in rows:
        out.append({
            "created_at": r["created_at"],
            "message": r.get("message", ""),
            "actor_email": emails.get(r["created_by"]),
        })
    return out

## APROBADOR

def _emails_by_ids(ids: Iterable[str]) -> dict:
    ids = [i for i in ids if i]
    if not ids:
        return {}
    sb = get_client()
    res = sb.schema("public").table("users").select("id,email").in_("id", ids).execute()
    return {r["id"]: r.get("email") for r in (res.data or [])}

@st.cache_data(ttl=20, show_spinner=False)
def list_expenses_for_status(status: Optional[str]) -> List[Dict[str, Any]]:
    """
    For Aprobador: all expenses (optionally filtered by status) with requester email.
    """
    sb = get_client()
    q = (
        sb.schema("public")

        .table("expenses")
        .select(
            "id,supplier_id,amount,category,description,status,created_at,"
            "supporting_doc_key,payment_doc_key,requested_by,reimbursement,reimbursement_person,suppliers(name)"
        )
        .order("created_at", desc=True)
    )
    if status:
        q = q.eq("status", status)
    res = q.execute()
    rows = res.data or []
    for r in rows:
        sup = r.pop("suppliers", None) or {}
        r["supplier_name"] = sup.get("name", "")
    emails = _emails_by_ids({r["requested_by"] for r in rows})
    for r in rows:
        r["requested_by_email"] = emails.get(r["requested_by"], "")
    return rows

def get_expense_by_id_for_approver(expense_id: str) -> Optional[Dict[str, Any]]:
    sb = get_client()
    res = (
        sb.schema("public")

        .table("expenses")
        .select(
            "id,supplier_id,amount,category,description,status,created_at,"
            "supporting_doc_key,payment_doc_key,requested_by,reimbursement,reimbursement_person,suppliers(name)"
        )

        .eq("id", expense_id)
        .single()
        .execute()
    )
    row = res.data
    if not row:
        return None
    sup = row.pop("suppliers", None) or {}
    row["supplier_name"] = sup.get("name", "")
    row["requested_by_email"] = _emails_by_ids([row["requested_by"]]).get(row["requested_by"], "")
    return row

@st.cache_data(ttl=30, show_spinner=False)
def list_requesters_for_approver() -> List[Dict[str, Any]]:
    """
    Distinct requesters with at least one expense.
    """
    sb = get_client()
    res = sb.schema("public").table("expenses").select("requested_by").execute()
    ids = sorted({r["requested_by"] for r in (res.data or []) if r.get("requested_by")})
    emails = _emails_by_ids(ids)
    return [{"id": i, "email": emails.get(i, "")} for i in ids]

@st.cache_data(ttl=20, show_spinner=False)
def list_expenses_by_supplier_id(supplier_id: str) -> List[Dict[str, Any]]:
    sb = get_client()
    try:
        res = (
            sb.schema("public")
            .table("expenses")
            .select(
                "id,amount,category,description,status,created_at,supporting_doc_key,requested_by,supplier_id"
            )
            .eq("supplier_id", supplier_id)
            .order("created_at", desc=True)
            .execute()
        )
    except APIError as e:
        st.error("No se pudieron obtener los gastos para este proveedor.")
        return []
    base = res.data or []
    # get name
    sups = {
        s["id"]: s["name"]
        for s in (
            get_client()
            .schema("public")
            .table("suppliers")
            .select("id,name,category")
            .execute()
            .data
            or []
        )
    }
    emails = _emails_by_ids({r["requested_by"] for r in base})
    for r in base:
        r["supplier_name"] = sups.get(supplier_id, "")
        r["requested_by_email"] = emails.get(r["requested_by"], "")
    return base

@st.cache_data(ttl=20, show_spinner=False)
def list_expenses_by_category(category: str) -> List[Dict[str, Any]]:
    sb = get_client()
    res = (
        sb.schema("public")
<<<<<<< HEAD
        .table("expenses")
        .select(
            "id,amount,category,description,status,created_at,"
            "supporting_doc_key,requested_by,reimbursement,reimbursement_person,suppliers(name)"
=======
        .table("v_expenses_basic")
        .select(
            "id,supplier_name,amount,category,description,status,created_at,"
            "supporting_doc_key,requested_by,reimbursement,reimbursement_person"
>>>>>>> 03699a7f
        )
        .eq("category", category)
        .order("created_at", desc=True)
        .execute()
    )
    rows = res.data or []
    emails = _emails_by_ids({r["requested_by"] for r in rows})
    for r in rows:
        sup = r.pop("suppliers", None) or {}
        r["supplier_name"] = sup.get("name", "")
        r["requested_by_email"] = emails.get(r["requested_by"], "")
    return rows

@st.cache_data(ttl=20, show_spinner=False)
def list_expenses_by_requester(user_id: str) -> List[Dict[str, Any]]:
    sb = get_client()
    res = (
        sb.schema("public")
<<<<<<< HEAD
        .table("expenses")
        .select(
            "id,amount,category,description,status,created_at,"
            "supporting_doc_key,requested_by,reimbursement,reimbursement_person,suppliers(name)"
=======
        .table("v_expenses_basic")
        .select(
            "id,supplier_name,amount,category,description,status,created_at,"
            "supporting_doc_key,requested_by,reimbursement,reimbursement_person"
>>>>>>> 03699a7f
        )
        .eq("requested_by", user_id)
        .order("created_at", desc=True)
        .execute()
    )
    rows = res.data or []
    email = _emails_by_ids([user_id]).get(user_id, "")
    for r in rows:
        sup = r.pop("suppliers", None) or {}
        r["supplier_name"] = sup.get("name", "")
        r["requested_by_email"] = email
    return rows
def receipt_file_key(key: str) -> Optional[str]:
    """Retorna la key almacenada para el documento de respaldo."""
    key = key or ""
    return key or None


def payment_file_key(key: str) -> Optional[str]:
    """Retorna la key almacenada para el comprobante de pago."""
    key = key or ""
    return key or None


def signed_url_for_receipt(key: str, expires: int = 600) -> Optional[str]:
    """Genera una URL pública para ``supporting_doc_key``."""
    file_key = receipt_file_key(key)
    if not file_key:
        return None
    try:
        sb = get_client()
        return sb.storage.from_("quotes").get_public_url(file_key)
    except Exception:
        return None


def signed_url_for_payment(key: str, expires: int = 600) -> Optional[str]:
    """Genera una URL pública para ``payment_doc_key``."""
    file_key = payment_file_key(key)
    if not file_key:
        return None
    try:
        sb = get_client()
        return sb.storage.from_("payments").get_public_url(file_key)
    except Exception:
        return None


def payment_doc_url_for_expense(
    expense_id: str, expires: int = 600
) -> Tuple[Optional[str], Optional[str]]:
    """Obtiene ``payment_doc_key`` para un gasto y genera una URL pública.

    Retorna una tupla ``(url, key)``. Si no existe archivo asociado, ambos
    elementos serán ``None``.
    """
    sb = get_client()
    try:
        res = (
            sb.schema("public")
            .table("expenses")
            .select("payment_doc_key")
            .eq("id", expense_id)
            .single()
            .execute()
        )
    except Exception:
        return None, None
    key = (res.data or {}).get("payment_doc_key")
    if not key:
        return None, None
    try:
        url = sb.storage.from_("payments").get_public_url(key.strip())
        return url, key.strip()
    except Exception:
        return None, key.strip()



def _emails_by_ids(ids: Iterable[str]) -> dict:
    ids = [i for i in ids if i]
    if not ids:
        return {}
    sb = get_client()
    res = sb.schema("public").table("users").select("id,email").in_("id", ids).execute()
    return {r["id"]: r.get("email") for r in (res.data or [])}

@st.cache_data(ttl=60, show_spinner=False)
def list_approvers_for_viewer() -> List[Dict[str, Any]]:
    """
    Distinct approved_by with at least one expense (any status). Mapped to email.
    """
    sb = get_client()
    res = sb.schema("public").table("expenses").select("approved_by").execute()
    ids = sorted({r["approved_by"] for r in (res.data or []) if r.get("approved_by")})
    emails = _emails_by_ids(ids)
    return [{"id": i, "email": emails.get(i, "")} for i in ids]

@st.cache_data(ttl=30, show_spinner=False)
def _paid_at_map_for_expenses(expense_ids: List[str]) -> Dict[str, str]:
    """Devuelve expense_id -> paid_at usando ``expense_logs`` con mensaje de pago."""
    if not expense_ids:
        return {}
    sb = get_client()
    res = (
        sb.schema("public")
        .table("expense_logs")
        .select("expense_id,created_at,message")
        .in_("expense_id", expense_ids)
        .ilike("message", "%solicitud pagada%")
        .order("created_at", desc=True)
        .execute()
    )
    rows = res.data or []
    out = {}
    for r in rows:
        eid = r["expense_id"]
        if eid not in out:
            out[eid] = r["created_at"]  # primera (más reciente) por el order desc
    return out

@st.cache_data(ttl=30, show_spinner=False)
def list_paid_expenses_enriched(
    created_from: Optional[str] = None,
    created_to: Optional[str] = None,
    supplier_names: Optional[set] = None,
    categories: Optional[set] = None,
    requester_emails: Optional[set] = None,
    approver_emails: Optional[set] = None,
    paid_from: Optional[str] = None,
    paid_to: Optional[str] = None,
) -> List[Dict[str, Any]]:
    """
    Trae expenses pagados y enriquece con:
      - requested_by_email, approved_by_email, paid_by_email
      - paid_at (desde expense_logs)
    Aplica filtros de creación en SQL y filtros por nombre/categoría/email en Python.
    También filtra por rango de paid_at en Python.
    """
    sb = get_client()
    q = (
        sb.schema("public")
<<<<<<< HEAD
        .table("expenses")
        .select(
            "id,amount,category,description,status,created_at,"
            "supporting_doc_key,payment_doc_key,requested_by,approved_by,paid_by,"
            "reimbursement,reimbursement_person,suppliers(name)"
=======
        .table("v_expenses_basic")
        .select(
            "id,supplier_name,amount,category,description,status,created_at,"
            "supporting_doc_key,payment_doc_key,requested_by,approved_by,paid_by,"
            "reimbursement,reimbursement_person"
>>>>>>> 03699a7f
        )
        .eq("status", "pagado")
        .order("created_at", desc=True)
    )
    if created_from:
        q = q.gte("created_at", created_from)
    if created_to:
        q = q.lte("created_at", created_to)

    res = q.execute()
    rows = res.data or []
    for r in rows:
        sup = r.pop("suppliers", None) or {}
        r["supplier_name"] = sup.get("name", "")

    # Map emails
    uid_set = set()
    for r in rows:
        uid_set.update([r.get("requested_by"), r.get("approved_by"), r.get("paid_by")])
    emails = _emails_by_ids([u for u in uid_set if u])

    for r in rows:
        r["requested_by_email"] = emails.get(r.get("requested_by"), "")
        r["approved_by_email"] = emails.get(r.get("approved_by"), "")
        r["paid_by_email"] = emails.get(r.get("paid_by"), "")

    # paid_at desde logs
    paid_map = _paid_at_map_for_expenses([r["id"] for r in rows])
    for r in rows:
        r["paid_at"] = paid_map.get(r["id"], r["created_at"])  # fallback: created_at

    # Filtros por proveedor/categoría/solicitante/aprobador
    def _keep(r):
        if supplier_names and r["supplier_name"] not in supplier_names:
            return False
        if categories and r["category"] not in categories:
            return False
        if requester_emails and r.get("requested_by_email") not in requester_emails:
            return False
        if approver_emails and r.get("approved_by_email") not in approver_emails:
            return False
        return True

    rows = [r for r in rows if _keep(r)]

    # Filtro por rango de paid_at (en Python)
    if paid_from or paid_to:
        def _in_paid_range(r):
            ts = pd.to_datetime(r["paid_at"])
            if paid_from and ts < pd.to_datetime(paid_from):
                return False
            if paid_to and ts > pd.to_datetime(paid_to):
                return False
            return True
        rows = [r for r in rows if _in_paid_range(r)]

    # Asegura tipos correctos para métricas
    for r in rows:
        r["amount"] = float(r["amount"])
    return rows<|MERGE_RESOLUTION|>--- conflicted
+++ resolved
@@ -184,17 +184,12 @@
     sb = get_client()
     q = (
         sb.schema("public")
-<<<<<<< HEAD
+
         .table("expenses")
         .select(
             "id,amount,category,status,supporting_doc_key,created_at,"
             "requested_by,description,reimbursement,reimbursement_person,suppliers(name)"
-=======
-        .table("v_expenses_basic")
-        .select(
-            "id,supplier_name,amount,category,status,supporting_doc_key,created_at,"
-            "requested_by,description,reimbursement,reimbursement_person"
->>>>>>> 03699a7f
+
         )
         .eq("requested_by", user_id)
         .order("created_at", desc=True)
@@ -241,17 +236,12 @@
     sb = get_client()
     res = (
         sb.schema("public")
-<<<<<<< HEAD
+
         .table("expenses")
         .select(
             "id,amount,category,status,supporting_doc_key,payment_doc_key,created_at,"
             "requested_by,description,reimbursement,reimbursement_person,suppliers(name)"
-=======
-        .table("v_expenses_basic")
-        .select(
-            "id,supplier_name,amount,category,status,supporting_doc_key,payment_doc_key,created_at,"
-            "requested_by,description,reimbursement,reimbursement_person"
->>>>>>> 03699a7f
+
         )
         .eq("id", expense_id)
         .eq("requested_by", user_id)
@@ -418,17 +408,10 @@
     sb = get_client()
     res = (
         sb.schema("public")
-<<<<<<< HEAD
         .table("expenses")
         .select(
             "id,amount,category,description,status,created_at,"
             "supporting_doc_key,requested_by,reimbursement,reimbursement_person,suppliers(name)"
-=======
-        .table("v_expenses_basic")
-        .select(
-            "id,supplier_name,amount,category,description,status,created_at,"
-            "supporting_doc_key,requested_by,reimbursement,reimbursement_person"
->>>>>>> 03699a7f
         )
         .eq("category", category)
         .order("created_at", desc=True)
@@ -447,17 +430,10 @@
     sb = get_client()
     res = (
         sb.schema("public")
-<<<<<<< HEAD
         .table("expenses")
         .select(
             "id,amount,category,description,status,created_at,"
             "supporting_doc_key,requested_by,reimbursement,reimbursement_person,suppliers(name)"
-=======
-        .table("v_expenses_basic")
-        .select(
-            "id,supplier_name,amount,category,description,status,created_at,"
-            "supporting_doc_key,requested_by,reimbursement,reimbursement_person"
->>>>>>> 03699a7f
         )
         .eq("requested_by", user_id)
         .order("created_at", desc=True)
@@ -600,19 +576,11 @@
     sb = get_client()
     q = (
         sb.schema("public")
-<<<<<<< HEAD
         .table("expenses")
         .select(
             "id,amount,category,description,status,created_at,"
             "supporting_doc_key,payment_doc_key,requested_by,approved_by,paid_by,"
             "reimbursement,reimbursement_person,suppliers(name)"
-=======
-        .table("v_expenses_basic")
-        .select(
-            "id,supplier_name,amount,category,description,status,created_at,"
-            "supporting_doc_key,payment_doc_key,requested_by,approved_by,paid_by,"
-            "reimbursement,reimbursement_person"
->>>>>>> 03699a7f
         )
         .eq("status", "pagado")
         .order("created_at", desc=True)
