# pages/pagador.py
# Rol Pagador: métricas, listas por estado, detalles+marcar pagado, historial

import os
import uuid
import requests
import pandas as pd
import streamlit as st

from f_auth import require_pagador, current_user, get_client
from f_read import (
    list_expenses_for_status,          # ya lo usamos en Aprobador
    get_expense_by_id_for_approver,    # sirve también para Pagador
    list_expense_logs,
    list_expense_comments,
    list_suppliers,
    list_categories_from_expenses,
    list_requesters_for_approver,      # reutilizamos
    list_expenses_by_supplier_id,
    list_expenses_by_category,
    list_expenses_by_requester,
    signed_url_for_receipt,
    signed_url_for_payment,
)

from f_cud import mark_expense_as_paid, add_expense_comment

st.set_page_config(page_title="Pagador", page_icon="💸", layout="wide")
require_pagador()

me = current_user()
if not me:
    st.stop()
user_id = me["id"]

ESTADOS = ["solicitado", "aprobado", "rechazado", "pagado"]

def _fmt_dt(s: str) -> str:
    try:
        return pd.to_datetime(s).strftime("%Y-%m-%d %H:%M")
    except Exception:
        return s

def _render_download(url: str, file_key: str, title: str):
    """Renderiza link y botón de descarga; deshabilita si no hay archivo."""
    if url:
        st.link_button(f"Abrir {title} en pestaña nueva", url, use_container_width=True)
        try:
            resp = requests.get(url, timeout=10)
            resp.raise_for_status()
            st.download_button(
                f"Descargar {title}",
                resp.content,
                file_name=os.path.basename(file_key) if file_key else title.replace(" ", "_"),
                use_container_width=True,
            )
        except Exception as e:
            st.caption(f"No se pudo obtener el archivo de {title}: {e}")
    else:
        st.download_button(
            f"Descargar {title}",
            b"",
            file_name=title.replace(" ", "_"),
            use_container_width=True,
            disabled=True,
        )

# ---------------------------------------------------
# Tabs
# ---------------------------------------------------
tab1, tab2, tab3 = st.tabs(["Solicitudes", "Detalles y marcar pagado", "Historial"])

# ---------------------------------------------------
# Tab 1 — Solicitudes
# ---------------------------------------------------
with tab1:
    st.subheader("Solicitudes")

    all_rows = list_expenses_for_status(status=None)

    # Métricas por estado
    counts = {e: 0 for e in ESTADOS}
    for r in all_rows:
        if r["status"] in counts:
            counts[r["status"]] += 1
    cols = st.columns(len(ESTADOS))
    for i, e in enumerate(ESTADOS):
        cols[i].metric(e.capitalize(), counts[e])

    st.divider()

    # Filtro por estado (por defecto, 'aprobado' es el más relevante para Pagador)
    default_index = 1  # "(todos)"=0, 'aprobado'=1 si armamos la lista dinámicamente
    estados_opts = ["(todos)"] + ESTADOS
    selected_status = st.selectbox(
        "Filtrar por estado",
        options=estados_opts,
        index=estados_opts.index("aprobado") if "aprobado" in estados_opts else 0,
    )
    rows = all_rows if selected_status == "(todos)" else [r for r in all_rows if r["status"] == selected_status]

    if not rows:
        st.caption("No hay solicitudes para este filtro.")
    else:
        df = pd.DataFrame(
            [
                {
                    "Solicitante": r.get("requested_by_email", ""),
                    "Monto": f"{r['amount']:.2f}",
                    "Descripción": r.get("description") or "",
                    "Categoría": r["category"],
                    "Proveedor": r["supplier_name"],
                    "Creado": _fmt_dt(r["created_at"]),
                }
                for r in rows
            ]
        )
        st.dataframe(df, use_container_width=True, hide_index=True)

# ---------------------------------------------------
# Tab 2 — Detalles y marcar pagado
# ---------------------------------------------------
with tab2:
    st.subheader("Detalles y marcar pagado")

    # Elegir estado desde el cual seleccionar (tiene sentido 'aprobado' y 'pagado')
    estado_sel = st.radio(
        "Elegir estado para seleccionar solicitudes:",
        options=["aprobado", "pagado", "solicitado", "rechazado"],
        horizontal=True,
        index=0,
    )
    rows = list_expenses_for_status(status=estado_sel)
    if not rows:
        st.caption("No hay solicitudes en este estado.")
        st.stop()

    # Selector: "proveedor — descripcion — creado — solicitante"
    opts = {
        f"{r['supplier_name']} — {r.get('description','')} — {_fmt_dt(r['created_at'])} — {r.get('requested_by_email','')}"
        : r["id"]
        for r in rows
    }
    sel_label = st.selectbox("Selecciona una solicitud", list(opts.keys()))
    expense_id = opts[sel_label]

    exp = get_expense_by_id_for_approver(expense_id)
    if not exp:
        st.error("No se encontró la solicitud seleccionada.")
        st.stop()

    left, right = st.columns([2, 1])

    # ---- Izquierda: detalles + docs + logs + comentarios
    with left:
        st.markdown(
            f"**Proveedor:** {exp['supplier_name']}  \n"
            f"**Descripción:** {exp.get('description','')}  \n"
            f"**Monto:** {exp['amount']:.2f}  \n"
            f"**Categoría:** {exp['category']}  \n"
            f"**Estado actual:** {exp['status']}  \n"
            f"**Creado:** {_fmt_dt(exp['created_at'])}  \n"
            f"**Solicitante:** {exp.get('requested_by_email','')}"
        )

        # Quote/recibo
        st.caption("Documento de respaldo")
        rec_key = exp.get("supporting_doc_key") or ""
        rec_url = signed_url_for_receipt(rec_key, 600)
<<<<<<< HEAD
        _render_download(rec_url, rec_key, "documento de respaldo")

        # Comprobante de pago
        st.caption("Comprobante de pago")
        pay_key = exp.get("payment_doc_key") or ""
        pay_url = signed_url_for_payment(pay_key, 600)
        _render_download(pay_url, pay_key, "comprobante de pago")
=======
        _render_preview_if_pdf(rec_url, rec_key or "", "documento de respaldo")

        # Comprobante de pago (si existe)
        if exp.get("payment_doc_key"):
            st.caption("Comprobante de pago")
            pay_key = exp.get("payment_doc_key") or ""
            pay_url = signed_url_for_payment(pay_key, 600)
            _render_preview_if_pdf(pay_url, pay_key or "", "comprobante de pago")
>>>>>>> ab4a1f63

        st.divider()
        st.subheader("Historial (logs)")
        logs = list_expense_logs(expense_id)
        if logs:
            log_df = pd.DataFrame(
                [{"Fecha": _fmt_dt(l["created_at"]), "Acción": l["action"], "Actor": l.get("actor_email",""), "Detalles": l.get("details_text", "")} for l in logs]
            )
            st.dataframe(log_df, use_container_width=True, hide_index=True)
        else:
            st.caption("Sin historial.")

        st.subheader("Comentarios")
        comments = list_expense_comments(expense_id)
        if comments:
            com_df = pd.DataFrame(
                [{"Fecha": _fmt_dt(c["created_at"]), "Autor": c.get("actor_email",""), "Comentario": c["text"]} for c in comments]
            )
            st.dataframe(com_df, use_container_width=True, hide_index=True)
        else:
            st.caption("No hay comentarios.")

    # ---- Derecha: marcar pagado / comentario
    with right:
        st.subheader("Actualizar estado / marcar pagado")

        estados_pagador = ["aprobado", "pagado"]  # Pagador solo debería usar estos
        new_status = st.selectbox(
            "Nuevo estado",
            options=estados_pagador,
            index=estados_pagador.index(exp["status"]) if exp["status"] in estados_pagador else 0,
        )

        pay_file = st.file_uploader(
            "Comprobante de pago (obligatorio si marcas 'Pagado')",
            type=["pdf", "png", "jpg", "jpeg", "webp"],
        )
        comment = st.text_area("Comentario (opcional)")

        if st.button("Guardar cambios", type="primary", use_container_width=True):
            try:
                # Solo comentario
                if new_status == exp["status"] and (comment or "").strip() and not pay_file:
                    add_expense_comment(expense_id, user_id, comment.strip())
                    st.success("Comentario agregado.")
                    st.rerun()

                # Marcar como pagado → requiere archivo
                elif new_status == "pagado":
                    if not pay_file:
                        st.error("Debes adjuntar un comprobante para marcar como pagado.")
                        st.stop()

                    # Subir archivo al bucket 'payments' y guardar la key completa
                    sb = get_client()
                    bucket = "payments"
                    folder = f"{expense_id}/pago-{uuid.uuid4().hex}"
                    file_path = f"{folder}/{pay_file.name}"
                    res = sb.storage.from_(bucket).upload(file_path, pay_file.getvalue())
                    stored_key = (
<<<<<<< HEAD
=======

>>>>>>> ab4a1f63
                        (getattr(res, "path", None) if res else None)
                        or (getattr(res, "Key", None) if res else None)
                        or (getattr(res, "key", None) if res else None)
                        or (res.get("path") if isinstance(res, dict) else None)
                        or (res.get("Key") if isinstance(res, dict) else None)
<<<<<<< HEAD
=======

>>>>>>> ab4a1f63
                        or file_path
                    )

                    # Actualizar estado + payment_doc_key y log
                    mark_expense_as_paid(
                        expense_id=expense_id,
                        actor_id=user_id,
                        payment_doc_key=stored_key,
                        comment=(comment or "").strip() or None,
                    )
                    st.success("Solicitud marcada como pagada.")
                    st.rerun()

                # Cambiar de pagado → aprobado (raro) o simplemente de aprobado sin archivo
                else:
                    # Si baja a 'aprobado' no hay comprobante; si sube a 'pagado' ya lo tratamos arriba
                    # En este caso (aprobado) permitimos solo comentario adicional
                    if (comment or "").strip():
                        add_expense_comment(expense_id, user_id, comment.strip())
                        st.success("Comentario agregado.")
                        st.rerun()
                    else:
                        st.info("No hay cambios que guardar.")
            except Exception as e:
                st.error(f"No se pudo actualizar: {e}")

# ---------------------------------------------------
# Tab 3 — Historial
# ---------------------------------------------------
with tab3:
    st.subheader("Historial")

    modo = st.radio(
        "Ver por:",
        options=["Proveedores", "Categorías", "Solicitantes"],
        horizontal=True,
    )

    if modo == "Proveedores":
        sups = list_suppliers()
        if not sups:
            st.caption("No hay proveedores.")
            st.stop()
        sup_map = {s["name"]: s["id"] for s in sups}
        sel_sup_name = st.selectbox("Proveedor", list(sup_map.keys()))
        rows = list_expenses_by_supplier_id(sup_map[sel_sup_name])

    elif modo == "Categorías":
        cats = list_categories_from_expenses()
        if not cats:
            st.caption("No hay categorías.")
            st.stop()
        sel_cat = st.selectbox("Categoría", cats)
        rows = list_expenses_by_category(sel_cat)

    else:  # "Solicitantes"
        reqs = list_requesters_for_approver()
        if not reqs:
            st.caption("No hay solicitantes con gastos.")
            st.stop()
        req_map = {r["email"]: r["id"] for r in reqs}
        sel_email = st.selectbox("Solicitante", list(req_map.keys()))
        rows = list_expenses_by_requester(req_map[sel_email])

    if not rows:
        st.caption("No hay gastos para este filtro.")
        st.stop()

    df = pd.DataFrame(
        [
            {
                "Proveedor": r["supplier_name"],
                "Descripción": r.get("description", "") or "",
                "Monto": f"{r['amount']:.2f}",
                "Categoría": r["category"],
                "Estado": r["status"],
                "Solicitante": r.get("requested_by_email", ""),
                "Creado": _fmt_dt(r["created_at"]),
            }
            for r in rows
        ]
    )
    st.dataframe(df, use_container_width=True, hide_index=True)

    opt_map = {
        f"{r['supplier_name']} — {r.get('description','')} — {_fmt_dt(r['created_at'])} — {r.get('requested_by_email','')}"
        : r["id"]
        for r in rows
    }
    sel_label = st.selectbox("Selecciona una solicitud para revisar", list(opt_map.keys()))
    eid = opt_map[sel_label]

    exp = get_expense_by_id_for_approver(eid)
    if exp:
        st.markdown(
            f"**Proveedor:** {exp['supplier_name']}  \n"
            f"**Descripción:** {exp.get('description','')}  \n"
            f"**Monto:** {exp['amount']:.2f}  \n"
            f"**Categoría:** {exp['category']}  \n"
            f"**Estado:** {exp['status']}  \n"
            f"**Solicitante:** {exp.get('requested_by_email','')}  \n"
            f"**Creado:** {_fmt_dt(exp['created_at'])}"
        )
        st.caption("Documento de respaldo")
        rec_key = exp.get("supporting_doc_key") or ""
        rec_url = signed_url_for_receipt(rec_key, 600)
<<<<<<< HEAD
        _render_download(rec_url, rec_key, "documento de respaldo")

        st.caption("Comprobante de pago")
        pay_key = exp.get("payment_doc_key") or ""
        pay_url = signed_url_for_payment(pay_key, 600)
        _render_download(pay_url, pay_key, "comprobante de pago")
=======
        _render_preview_if_pdf(rec_url, rec_key or "", "documento de respaldo")

        if exp.get("payment_doc_key"):
            st.caption("Comprobante de pago")
            pay_key = exp.get("payment_doc_key") or ""
            pay_url = signed_url_for_payment(pay_key, 600)
            _render_preview_if_pdf(pay_url, pay_key or "", "comprobante de pago")
>>>>>>> ab4a1f63

        st.divider()
        logs = list_expense_logs(eid)
        if logs:
            log_df = pd.DataFrame(
                [{"Fecha": _fmt_dt(l["created_at"]), "Acción": l["action"], "Actor": l.get("actor_email",""), "Detalles": l.get("details_text", "")} for l in logs]
            )
            st.subheader("Historial (logs)")
            st.dataframe(log_df, use_container_width=True, hide_index=True)

        comments = list_expense_comments(eid)
        if comments:
            com_df = pd.DataFrame(
                [{"Fecha": _fmt_dt(c["created_at"]), "Autor": c.get("actor_email",""), "Comentario": c["text"]} for c in comments]
            )
            st.subheader("Comentarios")
            st.dataframe(com_df, use_container_width=True, hide_index=True)<|MERGE_RESOLUTION|>--- conflicted
+++ resolved
@@ -167,7 +167,6 @@
         st.caption("Documento de respaldo")
         rec_key = exp.get("supporting_doc_key") or ""
         rec_url = signed_url_for_receipt(rec_key, 600)
-<<<<<<< HEAD
         _render_download(rec_url, rec_key, "documento de respaldo")
 
         # Comprobante de pago
@@ -175,16 +174,7 @@
         pay_key = exp.get("payment_doc_key") or ""
         pay_url = signed_url_for_payment(pay_key, 600)
         _render_download(pay_url, pay_key, "comprobante de pago")
-=======
-        _render_preview_if_pdf(rec_url, rec_key or "", "documento de respaldo")
-
-        # Comprobante de pago (si existe)
-        if exp.get("payment_doc_key"):
-            st.caption("Comprobante de pago")
-            pay_key = exp.get("payment_doc_key") or ""
-            pay_url = signed_url_for_payment(pay_key, 600)
-            _render_preview_if_pdf(pay_url, pay_key or "", "comprobante de pago")
->>>>>>> ab4a1f63
+
 
         st.divider()
         st.subheader("Historial (logs)")
@@ -245,19 +235,13 @@
                     file_path = f"{folder}/{pay_file.name}"
                     res = sb.storage.from_(bucket).upload(file_path, pay_file.getvalue())
                     stored_key = (
-<<<<<<< HEAD
-=======
-
->>>>>>> ab4a1f63
+
                         (getattr(res, "path", None) if res else None)
                         or (getattr(res, "Key", None) if res else None)
                         or (getattr(res, "key", None) if res else None)
                         or (res.get("path") if isinstance(res, dict) else None)
                         or (res.get("Key") if isinstance(res, dict) else None)
-<<<<<<< HEAD
-=======
-
->>>>>>> ab4a1f63
+
                         or file_path
                     )
 
@@ -364,22 +348,14 @@
         st.caption("Documento de respaldo")
         rec_key = exp.get("supporting_doc_key") or ""
         rec_url = signed_url_for_receipt(rec_key, 600)
-<<<<<<< HEAD
+
         _render_download(rec_url, rec_key, "documento de respaldo")
 
         st.caption("Comprobante de pago")
         pay_key = exp.get("payment_doc_key") or ""
         pay_url = signed_url_for_payment(pay_key, 600)
         _render_download(pay_url, pay_key, "comprobante de pago")
-=======
-        _render_preview_if_pdf(rec_url, rec_key or "", "documento de respaldo")
-
-        if exp.get("payment_doc_key"):
-            st.caption("Comprobante de pago")
-            pay_key = exp.get("payment_doc_key") or ""
-            pay_url = signed_url_for_payment(pay_key, 600)
-            _render_preview_if_pdf(pay_url, pay_key or "", "comprobante de pago")
->>>>>>> ab4a1f63
+
 
         st.divider()
         logs = list_expense_logs(eid)
